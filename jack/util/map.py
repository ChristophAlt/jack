--- conflicted
+++ resolved
@@ -21,21 +21,6 @@
 # corpus = [hypotheses, premises, support, labels]
 
 
-<<<<<<< HEAD
-=======
-def tokenize(xs, pattern=None):
-    """ Splits sentences into tokens. If specific regex pattern is provided,
-    then it will be used for tokenisation instead. """
-    return nltk.word_tokenize(xs) if not pattern\
-        else [x for x in re.split(pattern, xs) if not re.match("\s", x) and x != ""]
-
-
-def notokenize(xs):
-    """Embeds deepest items into a list"""
-    return [xs]
-
-
->>>>>>> ccf1c129
 def lower(xs):
     """returns lowercase for sequence of strings"""
     return [x.lower() for x in xs]
@@ -170,11 +155,7 @@
                     if expand:
                         xs_mapped.append(x)
                     if isinstance(x, list) or isinstance(x, dict):
-<<<<<<< HEAD
-                        x_mapped = deep_map_recursion(x)  # deep_map(x, fun, fun_name=fun_name)
-=======
                         x_mapped = deep_map_recursion(x)
->>>>>>> ccf1c129
                     else:
                         x_mapped = fun(x)
                     xs_mapped.append(x_mapped)
@@ -379,13 +360,8 @@
         return result.__iter__()
 
     def __len__(self):
-<<<<<<< HEAD
-        return len(
-            self.always_in) + self.how_many  # number of items is the number of answers plus number of negative samples
-=======
         # number of items is the number of answers plus number of negative samples
         return len(self.always_in)+self.how_many
->>>>>>> ccf1c129
 
     def __getitem__(self, key):
         # todo: verify
@@ -447,25 +423,12 @@
             shape = get_list_shape(x)
             dtype = dtypes[i] if dtypes is not None else np.int64
             x_np = np.full(shape, pad, dtype)
-<<<<<<< HEAD
-            dims = len(shape)
-            if dims == 0:
-                x_np = x
-            elif dims == 1:
-                x_np[0:shape[0]] = x
-            elif dims == 2:
-                for j, y in enumerate(x):
-                    x_np[j, 0:len(y)] = [ys for ys in y]  # this comprehension turns DynamicSubsampledList into a list
-            elif dims == 3:
-                for j, ys in enumerate(x):
-                    for k, y in enumerate(ys):
-                        x_np[j, k, 0:len(y)] = y
-=======
+
             nb_dims = len(shape)
 
             if nb_dims == 0:
                 x_np = x
->>>>>>> ccf1c129
+
             else:
                 def f(tensor, values):
                     t_shp = tensor.shape
