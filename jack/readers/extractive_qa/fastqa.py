--- conflicted
+++ resolved
@@ -225,13 +225,8 @@
         # Some helpers
         batch_size = tf.shape(question_length)[0]
         max_question_length = tf.reduce_max(question_length)
-<<<<<<< HEAD
-        support_mask = misc.mask_for_lengths(support_length, batch_size)
-        question_binary_mask = misc.mask_for_lengths(question_length, batch_size, mask_right=False, value=1.0)
-=======
-        support_mask = tfutil.mask_for_lengths(support_length)
-        question_binary_mask = tfutil.mask_for_lengths(question_length, mask_right=False, value=1.0)
->>>>>>> ccf1c129
+        support_mask = misc.mask_for_lengths(support_length)
+        question_binary_mask = misc.mask_for_lengths(question_length, mask_right=False, value=1.0)
 
         input_size = shared_vocab_config.config["repr_dim_input"]
         size = shared_vocab_config.config["repr_dim"]
@@ -332,11 +327,7 @@
                                                          weights_initializer=None,
                                                          biases_initializer=None,
                                                          scope="question_attention")
-<<<<<<< HEAD
-    q_mask = misc.mask_for_lengths(question_length, batch_size)
-=======
-    q_mask = tfutil.mask_for_lengths(question_length)
->>>>>>> ccf1c129
+    q_mask = misc.mask_for_lengths(question_length)
     attention_scores = attention_scores + tf.expand_dims(q_mask, 2)
     question_attention_weights = tf.nn.softmax(attention_scores, 1, name="question_attention_weights")
     question_state = tf.reduce_sum(question_attention_weights * encoded_question, [1])
@@ -364,11 +355,7 @@
                                                      scope="start_scores")
     start_scores = tf.squeeze(start_scores, [2])
 
-<<<<<<< HEAD
-    support_mask = misc.mask_for_lengths(support_length, batch_size)
-=======
-    support_mask = tfutil.mask_for_lengths(support_length)
->>>>>>> ccf1c129
+    support_mask = misc.mask_for_lengths(support_length)
     start_scores = start_scores + support_mask
 
     # probs are needed during beam search
@@ -419,16 +406,9 @@
     end_scores = end_scores + support_mask
 
     def mask_with_start(scores):
-<<<<<<< HEAD
         return scores + misc.mask_for_lengths(tf.cast(start_pointer, tf.int32),
-                                              batch_size * beam_size, tf.reduce_max(support_length),
+                                              tf.reduce_max(support_length),
                                               mask_right=False)
-=======
-        return scores + tfutil.mask_for_lengths(tf.cast(start_pointer, tf.int32),
-                                                tf.reduce_max(support_length),
-                                                mask_right=False)
->>>>>>> ccf1c129
-
     end_scores = tf.cond(is_eval, lambda: mask_with_start(end_scores), lambda: end_scores)
 
     # probs are needed during beam search
