# -*- coding: utf-8 -*-

from jtr.core import *
from jtr.data_structures import *
from jtr.preprocessing import preprocess_with_pipeline
from jtr.tf_fun import rnn, simple

from jtr.tasks.mcqa.abstract_multiplechoice import AbstractSingleSupportFixedClassModel
from jtr.util.batch import get_batches
from jtr.util.map import numpify
from jtr.util.pipelines import pipeline

import logging

logger = logging.getLogger(__name__)


class SimpleMCInputModule(InputModule):
    def __init__(self, shared_resources):
        self.vocab = shared_resources.vocab
        self.config = shared_resources.config
        self.shared_resources = shared_resources

    def setup_from_data(self, data: List[Tuple[QASetting, List[Answer]]]) -> SharedResources:
        self.preprocess(data)
        return self.shared_resources

    def setup(self, shared_resources: SharedResources):
        pass

    @property
    def training_ports(self) -> List[TensorPort]:
        return [Ports.Target.candidate_1hot]

    def preprocess(self, data, test_time=False):
        corpus = {"support": [], "question": [], "candidates": []}
        if not test_time:
            corpus["answers"] = []
        for xy in data:
            if test_time:
                x = xy
                y = None
            else:
                x, y = xy
            corpus["support"].append(x.support)
            corpus["question"].append(x.question)
            corpus["candidates"].append(x.atomic_candidates)
            assert len(y) == 1
            if not test_time:
                corpus["answers"].append([y[0].text])
        corpus, _, _, _ = pipeline(corpus, self.vocab, sepvocab=False,
                                   test_time=test_time)
        return corpus

    def dataset_generator(self, dataset: List[Tuple[QASetting, List[Answer]]],
                          is_eval: bool) -> Iterable[Mapping[TensorPort, np.ndarray]]:
        corpus = self.preprocess(dataset)
        xy_dict = {
            Ports.Input.multiple_support: corpus["support"],
            Ports.Input.question: corpus["question"],
            Ports.Input.atomic_candidates: corpus["candidates"],
            Ports.Target.candidate_1hot: corpus["targets"]
        }
        return get_batches(xy_dict)

    def __call__(self, qa_settings: List[QASetting]) -> Mapping[TensorPort, np.ndarray]:
        corpus = self.preprocess(qa_settings, test_time=True)
        x_dict = {
            Ports.Input.multiple_support: corpus["support"],
            Ports.Input.question: corpus["question"],
            Ports.Input.atomic_candidates: corpus["candidates"]
        }
        return numpify(x_dict)

    @property
    def output_ports(self) -> List[TensorPort]:
        return [Ports.Input.multiple_support,
                Ports.Input.question, Ports.Input.atomic_candidates]


class MultiSupportFixedClassInputs(InputModule):
    def __init__(self, shared_resources):
        self.shared_resources = shared_resources

    @property
    def training_ports(self) -> List[TensorPort]:
        return [Ports.Target.target_index]

    @property
    def output_ports(self) -> List[TensorPort]:
        """Defines the outputs of the InputModule

        1. Word embedding index tensor of questions of mini-batchs
        2. Word embedding index tensor of support of mini-batchs
        3. Max timestep length of mini-batches for support tensor
        4. Max timestep length of mini-batches for question tensor
        5. Labels
        """
        return [Ports.Input.multiple_support,
                Ports.Input.question, Ports.Input.support_length,
                Ports.Input.question_length, Ports.Target.target_index, Ports.Input.sample_id]

    def __call__(self, qa_settings: List[QASetting]) \
            -> Mapping[TensorPort, np.ndarray]:
        pass

    def setup_from_data(self, data: List[Tuple[QASetting, List[Answer]]],
                        sepvocab=True) -> SharedResources:
        corpus, train_vocab, train_answer_vocab, train_candidate_vocab = \
<<<<<<< HEAD
                preprocess_with_pipeline(data, self.shared_resources.vocab,
                        None, sepvocab=sepvocab)
=======
                preprocess_with_pipeline(data, self.shared_vocab_config.vocab, None, sepvocab=True)
>>>>>>> 0aad69c3
        train_vocab.freeze()
        train_answer_vocab.freeze()
        train_candidate_vocab.freeze()
        self.shared_resources.config['answer_size'] = len(train_answer_vocab)
        self.shared_resources.vocab = train_vocab
        if sepvocab:
            self.shared_resources.answer_vocab = train_answer_vocab
        else:
            self.shared_resources.answer_vocab = train_vocab

    def dataset_generator(self, dataset: List[Tuple[QASetting, List[Answer]]],
                          is_eval: bool) -> Iterable[Mapping[TensorPort, np.ndarray]]:
        corpus, _, _, _ = \
                preprocess_with_pipeline(dataset,
                        self.shared_resources.vocab,
                        self.shared_resources.answer_vocab,
                        use_single_support=True, sepvocab=True)

        xy_dict = {
            Ports.Input.multiple_support: corpus["support"],
            Ports.Input.question: corpus["question"],
            Ports.Target.target_index:  corpus["answers"],
            Ports.Input.question_length: corpus['question_lengths'],
            Ports.Input.support_length: corpus['support_lengths'],
            Ports.Input.sample_id: corpus['ids']
        }

        return get_batches(xy_dict)

    def setup(self):
        pass


class SimpleMCModelModule(SimpleModelModule):

    @property
    def input_ports(self) -> List[TensorPort]:
        return [Ports.Input.multiple_support, Ports.Input.question, Ports.Input.atomic_candidates]

    @property
    def output_ports(self) -> List[TensorPort]:
        return [Ports.Prediction.logits]

    @property
    def training_input_ports(self) -> List[TensorPort]:
        return [Ports.Prediction.logits, Ports.Target.candidate_1hot]

    @property
    def training_output_ports(self) -> List[TensorPort]:
        return [Ports.loss]

    def create_training_output(self,
                               shared_resources: SharedResources,
                               logits: tf.Tensor,
                               candidate_labels: tf.Tensor) -> Sequence[tf.Tensor]:
        loss = tf.nn.softmax_cross_entropy_with_logits(logits=logits,
                labels=candidate_labels)
        return loss,

    def create_output(self,
                      shared_resources: SharedResources,
                      multiple_support: tf.Tensor,
                      question: tf.Tensor,
                      atomic_candidates: tf.Tensor) -> Sequence[tf.Tensor]:
        emb_dim = shared_resources.config["repr_dim"]
        with tf.variable_scope("simplce_mcqa"):
            # varscope.reuse_variables()
            embeddings = tf.get_variable(
                "embeddings", [len(self.shared_resources.vocab), emb_dim],
                trainable=True, dtype="float32")

            embedded_supports = tf.reduce_sum(tf.gather(embeddings, multiple_support), (1, 2))  # [batch_size, emb_dim]
            embedded_question = tf.reduce_sum(tf.gather(embeddings, question), (1,))  # [batch_size, emb_dim]
            embedded_supports_and_question = embedded_supports + embedded_question
            embedded_candidates = tf.gather(embeddings, atomic_candidates)  # [batch_size, num_candidates, emb_dim]

            scores = tf.matmul(embedded_candidates, tf.expand_dims(embedded_supports_and_question, -1))

            squeezed = tf.squeeze(scores, 2)
            return squeezed,


class SimpleMCOutputModule(OutputModule):
    def __init__(self):
        self.setup()

    def setup(self):
        pass

    @property
    def input_ports(self) -> List[TensorPort]:
        return [Ports.Prediction.logits]

    def __call__(self, inputs: List[QASetting], logits: np.ndarray) -> List[Answer]:
        # len(inputs) == batch size
        # logits: [batch_size, max_num_candidates]
        winning_indices = np.argmax(logits, axis=1)
        result = []
        for index_in_batch, question in enumerate(inputs):
            winning_index = winning_indices[index_in_batch]
            score = logits[index_in_batch, winning_index]
            result.append(Answer(question.atomic_candidates[winning_index], score=score))
        return result


class PairOfBiLSTMOverSupportAndQuestionModel(AbstractSingleSupportFixedClassModel):
    def forward_pass(self, shared_resources,
                     Q_ids, Q_lengths,
                     S_ids,  S_lengths,
                     num_classes):
        # final states_fw_bw dimensions:
        # [[[batch, output dim], [batch, output_dim]]
        S_ids = tf.squeeze(S_ids, 1)
        S_lengths = tf.squeeze(S_lengths, 1)

        Q_seq = tf.nn.embedding_lookup(self.question_embedding_matrix, Q_ids)
        S_seq = tf.nn.embedding_lookup(self.support_embedding_matrix, S_ids)

        all_states_fw_bw, final_states_fw_bw = rnn.pair_of_bidirectional_LSTMs(
            Q_seq, Q_lengths, S_seq, S_lengths, shared_resources.config['repr_dim'],
            drop_keep_prob=1.0 - shared_resources.config['dropout'],
            conditional_encoding=True)
        # ->  [batch, 2*output_dim]
        final_states = tf.concat([final_states_fw_bw[0][1], final_states_fw_bw[1][1]],axis=1)
        # [batch, 2*output_dim] -> [batch, num_classes]
        outputs = simple.fully_connected_projection(final_states, num_classes)
        return outputs


class DecomposableAttentionModel(AbstractSingleSupportFixedClassModel):
    def forward_pass(self, shared_resources,
                     question, question_length,
                     support, support_length,
                     num_classes):
        # final states_fw_bw dimensions:
        # [[[batch, output dim], [batch, output_dim]]
        support = tf.squeeze(support, 1)
        support_length = tf.squeeze(support_length, 1)

        question_embedding = tf.nn.embedding_lookup(self.question_embedding_matrix, question)
        support_embedding = tf.nn.embedding_lookup(self.support_embedding_matrix, support)

        model_kwargs = {
            'sequence1': question_embedding,
            'sequence1_length': question_length,
            'sequence2': support_embedding,
            'sequence2_length': support_length,
            'representation_size': 200,
            'dropout_keep_prob': 1.0 - shared_resources.config['dropout'],
            'use_masking': True,
            'prepend_null_token': True
        }

        from jtr.tasks.mcqa.dam import FeedForwardDAMP
        model = FeedForwardDAMP(**model_kwargs)
        logits = model()
        return logits


class ESIMModel(AbstractSingleSupportFixedClassModel):
    def forward_pass(self, shared_resources,
                     question, question_length,
                     support, support_length,
                     num_classes):
        # final states_fw_bw dimensions:
        # [[[batch, output dim], [batch, output_dim]]
        support = tf.squeeze(support, 1)
        support_length = tf.squeeze(support_length, 1)

        question_embedding = tf.nn.embedding_lookup(self.question_embedding_matrix, question)
        support_embedding = tf.nn.embedding_lookup(self.support_embedding_matrix, support)

        model_kwargs = {
            'sequence1': question_embedding,
            'sequence1_length': question_length,
            'sequence2': support_embedding,
            'sequence2_length': support_length,
            'representation_size': 300,
            'dropout_keep_prob': 1.0 - shared_resources.config['dropout'],
            'use_masking': True,
            'prepend_null_token': True
        }

        from jtr.tasks.mcqa.esim import ESIM
        model = ESIM(**model_kwargs)
        logits = model()
        return logits


class EmptyOutputModule(OutputModule):

    def __init__(self):
        self.setup()

    @property
    def input_ports(self) -> List[TensorPort]:
        return [Ports.Prediction.logits,
                Ports.Prediction.candidate_index,
                Ports.Target.target_index]

    def __call__(self, inputs: List[QASetting], *tensor_inputs: np.ndarray) -> List[Answer]:
        return tensor_inputs

    def setup(self):
        pass

    def store(self, path):
        pass

    def load(self, path):
        pass


class MisclassificationOutputModule(OutputModule):

    def __init__(self, interval, limit=100):
        self.lower, self.upper = interval
        self.limit = limit
        self.i = 0
        self.setup()

    @property
    def input_ports(self) -> List[TensorPort]:
        return [Ports.Prediction.logits,
                Ports.Prediction.candidate_index,
                Ports.Target.target_index,
                Ports.Input.sample_id]

    def __call__(self, inputs: List[QASetting],
                 logits,
                 candidate_idx,
                 labels,
                 sample_ids) -> List[Answer]:
        if self.i >= self.limit:
            return

        class2idx = {}
        idx2class = {}

        def softmax(x):
            """Compute softmax values for each sets of scores in x."""
            e_x = np.exp(x - np.max(x, 1).reshape(-1, 1))
            return e_x / e_x.sum(1).reshape(-1, 1)

        logits = softmax(logits)
        num_classes = logits.shape[1]
        for i, (right_idx, predicted_idx) in enumerate(zip(labels, candidate_idx)):
            data_idx = sample_ids[i]
            qa, answer = inputs[data_idx]
            answer = answer[0]
            if answer.text not in class2idx:
                class2idx[answer.text] = right_idx
                idx2class[right_idx] = answer.text
            if len(class2idx) < num_classes: continue
            if self.i >= self.limit: continue
            if right_idx == predicted_idx: continue
            score = logits[i][right_idx]
            if self.lower < score < self.upper:
                self.i += 1
                logger.info('Question: {0}'.format(qa.question))
                logger.info('Support: {0}'.format(qa.support[0]))
                logger.info('Answer: {0}'.format(answer.text))
                logger.info('Predicted class: {0}'.format(idx2class[predicted_idx]))

                predictions_str = str([(idx2class[b], a) for a,b in zip(logits[i], range(num_classes))])
                logger.info('Predictions: {0}'.format(predictions_str))

    def setup(self):
        pass

    def store(self, path):
        pass

    def load(self, path):
        pass<|MERGE_RESOLUTION|>--- conflicted
+++ resolved
@@ -107,12 +107,8 @@
     def setup_from_data(self, data: List[Tuple[QASetting, List[Answer]]],
                         sepvocab=True) -> SharedResources:
         corpus, train_vocab, train_answer_vocab, train_candidate_vocab = \
-<<<<<<< HEAD
                 preprocess_with_pipeline(data, self.shared_resources.vocab,
                         None, sepvocab=sepvocab)
-=======
-                preprocess_with_pipeline(data, self.shared_vocab_config.vocab, None, sepvocab=True)
->>>>>>> 0aad69c3
         train_vocab.freeze()
         train_answer_vocab.freeze()
         train_candidate_vocab.freeze()
