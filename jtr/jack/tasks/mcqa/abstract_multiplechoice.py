--- conflicted
+++ resolved
@@ -50,21 +50,10 @@
         return [Ports.loss]
 
     def create_output(self, shared_resources: SharedResources,
-<<<<<<< HEAD
                       support : tf.Tensor,
                       question : tf.Tensor,
                       support_length : tf.Tensor,
                       question_length : tf.Tensor) -> Sequence[tf.Tensor]:
-
-=======
-                      support : tf.Tensor, question : tf.Tensor,
-                      support_length : tf.Tensor, question_length : tf.Tensor) -> Sequence[tf.Tensor]:
-        if not self.nvocab:
-            self.nvocab = NeuralVocab(shared_resources.vocab,
-                                      input_size=shared_resources.config['repr_dim_input'])
-
-        question_embedding_matrix, support_embedding_matrix = self.nvocab.embedding_matrix, self.nvocab.embedding_matrix
->>>>>>> 64d5db30
         question_ids, support_ids = question, support
         if self.question_embedding_matrix is None:
             input_size = self.config['repr_dim_input']
