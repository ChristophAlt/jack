# -*- coding: utf-8 -*-

from jtr.jack.core import *
from jtr.jack.data_structures import *
from jtr.preprocess.batch import get_batches
from jtr.preprocess.map import numpify, deep_map, notokenize

from typing import List, Sequence
from random import shuffle, choice


class ShuffleList:
    def __init__(self,drawlist,qa):
        assert len(drawlist)>0
        self.qa = qa
        self.drawlist = drawlist
        shuffle(self.drawlist)
        self.iter = self.drawlist.__iter__()
    def next(self,q):
        try:
            avoided = False
            trial, max_trial = 0, 50
            while (not avoided and trial < max_trial):
                samp = next(self.iter)
                trial += 1
                avoided = False if samp in self.qa[q] else True
            return samp
        except:
            shuffle(self.drawlist)
            self.iter = self.drawlist.__iter__()
            return next(self.iter)

<<<<<<< HEAD
def posnegsample(corpus, question_key, answer_key, candidate_key,sl):
    question_dataset = corpus[question_key]
=======

def posnegsample(corpus, answer_key, candidate_key,sl):
>>>>>>> 159e5bdf
    candidate_dataset = corpus[candidate_key]
    answer_dataset = corpus[answer_key]
    new_candidates = []
    assert (len(candidate_dataset) == len(answer_dataset))
    for i in range(0, len(candidate_dataset)):
<<<<<<< HEAD
        question = question_dataset[i][0]
        candidates = candidate_dataset[i]
=======
        # candidates = candidate_dataset[i]
>>>>>>> 159e5bdf
        answers = [answer_dataset[i]] if not hasattr(answer_dataset[i],'__len__') else answer_dataset[i]
        posneg = [] + answers
        avoided = False
        trial, max_trial = 0, 50
        samp = None
        while (not avoided and trial < max_trial):
            samp = sl.next(question)
            trial += 1
            avoided = False if samp in answers else True
        posneg.append(samp)
        new_candidates.append(posneg)
    result = {}
    result.update(corpus)
    result[candidate_key] = new_candidates
    return result


class ModelFInputModule(InputModule):
    def __init__(self, shared_resources):
        self.vocab = shared_resources.vocab
        self.config = shared_resources.config
        self.shared_resources = shared_resources

    def setup_from_data(self, data: List[Tuple[QASetting, List[Answer]]]) -> SharedResources:
        self.preprocess(data)
        self.vocab.freeze()
        return self.shared_resources

    def setup(self, shared_resources: SharedResources):
        pass

    @property
    def training_ports(self) -> List[TensorPort]:
        return [Ports.Targets.target_index]

    def preprocess(self, data, test_time=False):
        corpus = { "question": [], "candidates": [], "answers":[]}
        for xy in data:
            x, y = xy
            corpus["question"].append(x.question)
            corpus["candidates"].append(x.atomic_candidates)
            assert len(y) == 1
            corpus["answers"].append(y[0].text)
        corpus =deep_map(corpus, notokenize, ['question'])
        corpus = deep_map(corpus, self.vocab, ['question'])
        corpus = deep_map(corpus, self.vocab, ['candidates'], cache_fun=True)
        corpus = deep_map(corpus, self.vocab, ['answers'])
        qanswers={}
        for i,q in enumerate(corpus['question']):
            q0=q[0]
            if q0 not in qanswers:
                qanswers[q0]=set()
            a=corpus["answers"][i]
            qanswers[q0].add(a)
        if not test_time:
<<<<<<< HEAD
            sl=ShuffleList(corpus["candidates"][0],qanswers)
            corpus=posnegsample(corpus,'question','answers','candidates',sl)
=======
            sl = ShuffleList(corpus["candidates"][0])
            corpus = posnegsample(corpus,'answers','candidates',sl)
>>>>>>> 159e5bdf
            #corpus=dynamic_subsample(corpus,'candidates','answers',how_many=1)
        return corpus

    def dataset_generator(self, dataset: List[Tuple[QASetting, List[Answer]]],
                          is_eval: bool, test_time=False) -> Iterable[Mapping[TensorPort, np.ndarray]]:
        corpus = self.preprocess(dataset, test_time=test_time)
        xy_dict = {
            Ports.Input.question: corpus["question"],
            Ports.Input.atomic_candidates: corpus["candidates"],
            Ports.Targets.target_index: corpus["answers"]
        }
        return get_batches(xy_dict, batch_size=self.config['batch_size'])

    def __call__(self, qa_settings: List[QASetting]) -> Mapping[TensorPort, np.ndarray]:
        corpus = self.preprocess(qa_settings, test_time=True)
        xy_dict = {
            Ports.Input.question: corpus["question"],
            Ports.Input.atomic_candidates: corpus["candidates"],
            Ports.Targets.target_index: corpus["answers"]
        }
        return numpify(xy_dict)

    @property
    def output_ports(self) -> List[TensorPort]:
        return [Ports.Input.question, Ports.Input.atomic_candidates, Ports.Targets.target_index]


class ModelFModelModule(SimpleModelModule):
    @property
    def output_ports(self) -> List[TensorPort]:
        return [Ports.Prediction.candidate_scores, Ports.loss]

    @property
    def training_output_ports(self) -> List[TensorPort]:
        return [Ports.loss]

    @property
    def training_input_ports(self) -> List[TensorPort]:
        return [Ports.loss]

    @property
    def input_ports(self) -> List[TensorPort]:
        return [Ports.Input.question, Ports.Input.atomic_candidates, Ports.Targets.target_index]

    def create_training_output(self,
                               shared_resources: SharedVocabAndConfig,
                               loss: tf.Tensor) -> Sequence[tf.Tensor]:
        return loss,

    def create_output(self,
                      shared_resources: SharedVocabAndConfig,
                      question: tf.Tensor,
                      atomic_candidates: tf.Tensor,
                      target_index: tf.Tensor) -> Sequence[tf.Tensor]:
        repr_dim = shared_resources.config["repr_dim"]
        with tf.variable_scope("modelf"):
            embeddings = tf.get_variable(
                "embeddings", [len(self.shared_resources.vocab), repr_dim],
                trainable=True, dtype="float32",
                initializer=tf.contrib.layers.xavier_initializer())

            embedded_question = tf.gather(embeddings, question)  # [batch_size, 1, repr_dim]
            embedded_candidates = tf.gather(embeddings, atomic_candidates)  # [batch_size, num_candidates, repr_dim]
            embedded_answer = tf.expand_dims(tf.gather(embeddings, target_index),1)  # [batch_size, 1, repr_dim]
            candidate_scores = tf.reduce_sum(tf.multiply(embedded_candidates,embedded_question),2) # [batch_size, num_candidates]
            answer_score = tf.reduce_sum(tf.multiply(embedded_question,embedded_answer),2)  # [batch_size, 1]
            loss = tf.reduce_sum(tf.nn.softplus(candidate_scores-answer_score)) #+ \
                   #tf.add_n([tf.nn.l2_loss(v) for v in tf.trainable_variables()]) * 0.0001 #/ len(tf.trainable_variables())
            
            return candidate_scores, loss


class ModelFOutputModule(OutputModule):
    def setup(self):
        pass

    @property
    def input_ports(self) -> List[TensorPort]:
        return [Ports.Prediction.candidate_scores]

    def __call__(self, inputs: List[QASetting], candidate_scores: np.ndarray) -> List[Answer]:
        # len(inputs) == batch size
        # candidate_scores: [batch_size, max_num_candidates]
        winning_indices = np.argmax(candidate_scores, axis=1)
        result = []
        for index_in_batch, question in enumerate(inputs):
            winning_index = winning_indices[index_in_batch]
            score = candidate_scores[index_in_batch, winning_index]
            result.append(AnswerWithDefault(question.atomic_candidates[winning_index], score=score))
        return result


class KBPReader(JTReader):
    """
    A Reader reads inputs consisting of questions, supports and possibly candidates, and produces answers.
    It consists of three layers: input to tensor (input_module), tensor to tensor (model_module), and tensor to answer
    (output_model). These layers are called in-turn on a given input (list).
    """

    def train(self, optim,
              training_set: List[Tuple[QASetting, Answer]],
              max_epochs=10, hooks=[],
              l2=0.0, clip=None, clip_op=tf.clip_by_value,
              device="/cpu:0"):
        """
        This method trains the reader (and changes its state).
        Args:
            test_set: test set
            dev_set: dev set
            training_set: the training instances.
            **train_params: parameters to be sent to the training function `jtr.train.train`.

        Returns: None

        """
        assert self.is_train, "Reader has to be created for with is_train=True for training."

        logging.info("Setting up data and model...")
        with tf.device(device):
            # First setup shared resources, e.g., vocabulary. This depends on the input module.
            self.setup_from_data(training_set)

        #batches = self.input_module.dataset_generator(training_set, is_eval=False)
        logging.basicConfig(stream=sys.stdout, level=logging.DEBUG)
        loss = self.model_module.tensors[Ports.loss]

        if l2 != 0.0:
            loss += \
                tf.add_n([tf.nn.l2_loss(v) for v in tf.trainable_variables()]) * l2 

        if clip is not None:
            gradients = optim.compute_gradients(loss)
            if clip_op == tf.clip_by_value:
                gradients = [(tf.clip_by_value(grad, clip[0], clip[1]), var)
                             for grad, var in gradients]
            elif clip_op == tf.clip_by_norm:
                gradients = [(tf.clip_by_norm(grad, clip), var)
                             for grad, var in gradients]
            min_op = optim.apply_gradients(gradients)
        else:
            min_op = optim.minimize(loss)
        
        #min_op=tf.train.GradientDescentOptimizer(self.shared_resources.config['learning_rate']).minimize(loss)

        # initialize non model variables like learning rate, optim vars ...
        self.sess.run([v.initializer for v in tf.global_variables() if v not in self.model_module.variables])

        logging.info("Start training...")
        for i in range(1, max_epochs + 1):
            batches = self.input_module.dataset_generator(training_set, is_eval=False)
            for j, batch in enumerate(batches):
                feed_dict = self.model_module.convert_to_feed_dict(batch)
                _, current_loss = self.sess.run([min_op, loss], feed_dict=feed_dict)

                for hook in hooks:
                    hook.at_iteration_end(i, current_loss)

            # calling post-epoch hooks
            for hook in hooks:
                hook.at_epoch_end(i)<|MERGE_RESOLUTION|>--- conflicted
+++ resolved
@@ -30,24 +30,16 @@
             self.iter = self.drawlist.__iter__()
             return next(self.iter)
 
-<<<<<<< HEAD
+
 def posnegsample(corpus, question_key, answer_key, candidate_key,sl):
     question_dataset = corpus[question_key]
-=======
-
-def posnegsample(corpus, answer_key, candidate_key,sl):
->>>>>>> 159e5bdf
     candidate_dataset = corpus[candidate_key]
     answer_dataset = corpus[answer_key]
     new_candidates = []
     assert (len(candidate_dataset) == len(answer_dataset))
     for i in range(0, len(candidate_dataset)):
-<<<<<<< HEAD
         question = question_dataset[i][0]
         candidates = candidate_dataset[i]
-=======
-        # candidates = candidate_dataset[i]
->>>>>>> 159e5bdf
         answers = [answer_dataset[i]] if not hasattr(answer_dataset[i],'__len__') else answer_dataset[i]
         posneg = [] + answers
         avoided = False
@@ -103,13 +95,8 @@
             a=corpus["answers"][i]
             qanswers[q0].add(a)
         if not test_time:
-<<<<<<< HEAD
             sl=ShuffleList(corpus["candidates"][0],qanswers)
             corpus=posnegsample(corpus,'question','answers','candidates',sl)
-=======
-            sl = ShuffleList(corpus["candidates"][0])
-            corpus = posnegsample(corpus,'answers','candidates',sl)
->>>>>>> 159e5bdf
             #corpus=dynamic_subsample(corpus,'candidates','answers',how_many=1)
         return corpus
 
