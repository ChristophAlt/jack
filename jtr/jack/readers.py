# -*- coding: utf-8 -*-

from jtr.jack.core import *
from jtr.jack.train.hooks import XQAEvalHook, ClassificationEvalHook

readers = {}
eval_hooks = {}

xqa_readers = {}
genqa_readers = {}
mcqa_readers = {}
kbp_readers = {}


def __reader(f):
    readers.setdefault(f.__name__, f)
    return f


def __xqa_reader(f):
    __reader(f)
    xqa_readers.setdefault(f.__name__, f)
    eval_hooks.setdefault(f.__name__, XQAEvalHook)
    return f


def __mcqa_reader(f):
    from jtr.jack.train.hooks import XQAEvalHook
    __reader(f)
    mcqa_readers.setdefault(f.__name__, f)
    eval_hooks.setdefault(f.__name__, ClassificationEvalHook)
    # TODO eval hook
    return f


def __kbp_reader(f):
    from jtr.jack.train.hooks import KBPEvalHook
    __reader(f)
    kbp_readers.setdefault(f.__name__, f)
    eval_hooks.setdefault(f.__name__, KBPEvalHook)
    return f


def __genqa_reader(f):
    __reader(f)
    genqa_readers.setdefault(f.__name__, f)
    # TODO eval hook
    return f


@__mcqa_reader
def example_reader(shared_resources: SharedVocabAndConfig):
    """ Creates an example multiple choice reader. """
    from jtr.jack.tasks.mcqa.simple_mcqa import SimpleMCInputModule, SimpleMCModelModule, SimpleMCOutputModule
    input_module = SimpleMCInputModule(shared_resources)

    model_module = SimpleMCModelModule(shared_resources)

    output_module = SimpleMCOutputModule()

    return JTReader(shared_resources, input_module, model_module, output_module)


@__kbp_reader
def modelf_reader(shared_resources: SharedVocabAndConfig):
    """ Creates a simple kbp reader. """
    from jtr.jack.tasks.kbp.model_f import ModelFInputModule, ModelFModelModule, ModelFOutputModule, KBPReader
    input_module = ModelFInputModule(shared_resources)
    model_module = ModelFModelModule(shared_resources)
    output_module = ModelFOutputModule()
    return KBPReader(shared_resources, input_module, model_module, output_module)


@__kbp_reader
def distmult_reader(shared_resources: SharedVocabAndConfig):
    """ Creates a simple kbp reader. """
    from jtr.jack.tasks.kbp.distmult import DistMultInputModule, DistMultModelModule, DistMultOutputModule, KBPReader
    input_module = DistMultInputModule(shared_resources)
<<<<<<< HEAD

    model_module = DistMultModelModule(shared_resources)

    output_module = DistMultOutputModule()

    return KBPReader(shared_resources, input_module, model_module, output_module)
=======
    model_module = DistMultModelModule(shared_resources)
    output_module = DistMultOutputModule()
    jtreader = KBPReader(shared_resources, input_module, model_module, output_module)
    return jtreader

>>>>>>> d2742a8d


@__xqa_reader
def fastqa_reader(shared_resources: SharedVocabAndConfig):
    """ Creates a FastQA reader instance (extractive qa model). """
    from jtr.jack.tasks.xqa.fastqa import FastQAInputModule, fatqa_model_module
    from jtr.jack.tasks.xqa.shared import XQAOutputModule

    input_module = FastQAInputModule(shared_resources)

    model_module = fatqa_model_module(shared_resources)

    output_module = XQAOutputModule(shared_resources)

    return JTReader(shared_resources, input_module, model_module, output_module)


@__xqa_reader
def cbow_xqa_reader(shared_resources: SharedVocabAndConfig):
    """ Creates a FastQA reader instance (extractive qa model). """
    from jtr.jack.tasks.xqa.cbow_baseline import CBOWXqaInputModule

    from jtr.jack.tasks.xqa.cbow_baseline import cbow_xqa_model_module
    from jtr.jack.tasks.xqa.shared import XQANoScoreOutputModule

    input_module = CBOWXqaInputModule(shared_resources)

    model_module = cbow_xqa_model_module(shared_resources)

    output_module = XQANoScoreOutputModule(shared_resources)

    return JTReader(shared_resources, input_module, model_module, output_module)


@__mcqa_reader
def snli_reader(shared_resources: SharedVocabAndConfig):
    """ Creates a SNLI reader instance (multiple choice qa model). """
    from jtr.jack.tasks.mcqa.simple_mcqa import SingleSupportFixedClassInputs, PairOfBiLSTMOverSupportAndQuestionModel, EmptyOutputModule

    input_module = SingleSupportFixedClassInputs(shared_resources)

    model_module = PairOfBiLSTMOverSupportAndQuestionModel(shared_resources)

    output_module = EmptyOutputModule()

    return JTReader(shared_resources, input_module, model_module, output_module)<|MERGE_RESOLUTION|>--- conflicted
+++ resolved
@@ -76,20 +76,12 @@
     """ Creates a simple kbp reader. """
     from jtr.jack.tasks.kbp.distmult import DistMultInputModule, DistMultModelModule, DistMultOutputModule, KBPReader
     input_module = DistMultInputModule(shared_resources)
-<<<<<<< HEAD
 
     model_module = DistMultModelModule(shared_resources)
 
     output_module = DistMultOutputModule()
 
     return KBPReader(shared_resources, input_module, model_module, output_module)
-=======
-    model_module = DistMultModelModule(shared_resources)
-    output_module = DistMultOutputModule()
-    jtreader = KBPReader(shared_resources, input_module, model_module, output_module)
-    return jtreader
-
->>>>>>> d2742a8d
 
 
 @__xqa_reader
