# -*- coding: utf-8 -*-

from jtr.core import SharedResources
import jtr.readers as readers
from jtr.data_structures import load_labelled_data


def test_distmult():
    data = load_labelled_data('tests/test_data/WN18/wn18-snippet.jtr.json')
    questions = [question for question, _ in data]

    config = {
        'batch_size': 1,
        'repr_dim': 10
    }

<<<<<<< HEAD
    shared_resources = SharedVocabAndConfig(None, config)
    distmult_reader = readers.readers['distmult_reader'](shared_resources)
    distmult_reader.setup_from_data(data)

    answers = distmult_reader(questions)

    assert answers, 'KBP reader should produce answers'
=======
    shared_resources = SharedResources(None, config)
    # distmult_reader = readers.readers['distmult_reader'](shared_resources)
    # distmult_reader.setup_from_data(data)
    # answers = distmult_reader(questions)
>>>>>>> c8f8dfee
<|MERGE_RESOLUTION|>--- conflicted
+++ resolved
@@ -14,17 +14,10 @@
         'repr_dim': 10
     }
 
-<<<<<<< HEAD
     shared_resources = SharedVocabAndConfig(None, config)
     distmult_reader = readers.readers['distmult_reader'](shared_resources)
     distmult_reader.setup_from_data(data)
 
     answers = distmult_reader(questions)
 
-    assert answers, 'KBP reader should produce answers'
-=======
-    shared_resources = SharedResources(None, config)
-    # distmult_reader = readers.readers['distmult_reader'](shared_resources)
-    # distmult_reader.setup_from_data(data)
-    # answers = distmult_reader(questions)
->>>>>>> c8f8dfee
+    assert answers, 'KBP reader should produce answers'